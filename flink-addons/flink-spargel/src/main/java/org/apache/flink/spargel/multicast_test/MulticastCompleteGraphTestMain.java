--- conflicted
+++ resolved
@@ -62,15 +62,10 @@
 		} else  if (args.length == 0) {
 			// default
 			whichMulticast = 2;
-<<<<<<< HEAD
 			numOfNodes = 10;
-			degreeOfParalellism = 2;
+			degreeOfParalellism = 4;
 			numberOfIterations = 2;
-=======
-			numOfNodes = 200;
-			degreeOfParalellism = 4;
-			numberOfIterations = 10;
->>>>>>> b1f33f50
+
 			System.out.println(" Running spargel multicast on a complete graph with default parameters");
 		} else {
 			System.err.println("Usage: <whichMulticast> <numOfNodes> <degreeOfParalellism> <numberOfIterations>" );
@@ -130,10 +125,6 @@
 		result.sum(0).print();
 		env.setDegreeOfParallelism(degreeOfParalellism);
 		
-<<<<<<< HEAD
-=======
-		
->>>>>>> b1f33f50
 //		System.out.println("Get execution plan.");
 //		System.out.println(env.getExecutionPlan());
 //		System.exit(1);
