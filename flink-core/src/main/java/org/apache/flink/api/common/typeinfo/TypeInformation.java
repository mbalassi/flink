/*
 * Licensed to the Apache Software Foundation (ASF) under one
 * or more contributor license agreements.  See the NOTICE file
 * distributed with this work for additional information
 * regarding copyright ownership.  The ASF licenses this file
 * to you under the Apache License, Version 2.0 (the
 * "License"); you may not use this file except in compliance
 * with the License.  You may obtain a copy of the License at
 *
 *     http://www.apache.org/licenses/LICENSE-2.0
 *
 * Unless required by applicable law or agreed to in writing, software
 * distributed under the License is distributed on an "AS IS" BASIS,
 * WITHOUT WARRANTIES OR CONDITIONS OF ANY KIND, either express or implied.
 * See the License for the specific language governing permissions and
 * limitations under the License.
 */

package org.apache.flink.api.common.typeinfo;

import org.apache.flink.api.common.ExecutionConfig;
import org.apache.flink.api.common.typeutils.TypeSerializer;

import java.io.Serializable;
import java.util.LinkedList;
import java.util.List;

/**
 * TypeInformation is the core class of Flink's type system. Flink requires a type information
 * for all types that are used as input or return type of a user function. This type information
 * class acts as the tool to generate serializers and comparators, and to perform semantic checks
 * such as whether the fields that are uses as join/grouping keys actually exist. 
 * <p>
 * The type information also bridges between the programming languages object model and a
 * logical flat schema. It maps fields from the types to to columns (fields) in a flat schema.
 * Not all fields from a type are mapped to a separate fields in the flat schema and 
 * often, entire types are mapped to one field. It is important to notice that the schema must
 * hold for all instances of a type. For that reason, elements in lists and arrays are not
 * assigned to individual fields, but the lists and arrays are considered to be one field in total,
 * to account for different lengths in the arrays.  
 * <ul>
 *   <li>Basic types are indivisible and are considered a single field.</li>
 *   <li>Arrays and collections are one field</li>
 *   <li>Tuples and case classes represent as many fields as the class has fields</li>
 *   <li></li>
 *   <li></li>
 *   <li></li>
 * </ul>
 * <p>
 * To represent this properly, each type has an <i>arity</i> (the number of fields it contains
 * directly), and a <i>total number of fields</i> (number of fields in the entire schema of this
 * type, including nested types).
 * <p>
 * Consider the example below:
 * <pre>{@code
 * public class InnerType {
 *   public int id;
 *   public String text;
 * }
 * 
 * public class OuterType {
 *   public long timestamp;
 *   public InnerType nestedType;
 * }
 * }</pre>
 * 
 * The types "id", "text", and "timestamp" are basic types that take up one field. The "InnerType"
 * has an arity of two, and also two fields totally. The "OuterType" has an arity of two fields,
 * and a total number of three fields ( it contains "id", "text", and "timestamp" through recursive flattening).
 *
 * @param <T> The type represented by this type information.
 */
public abstract class TypeInformation<T> implements Serializable {
	
<<<<<<< HEAD
=======
	private static final long serialVersionUID = -7742311969684489493L;

	/**
	 * Checks if this type information represents a basic type.
	 * Basic types are defined in {@link BasicTypeInfo} and are primitives, their boxing types,
	 * Strings, Date, Void, ...
	 *  
	 * @return True, if this type information describes a basic type, false otherwise.
	 */
>>>>>>> cfce493f
	public abstract boolean isBasicType();
	
	/**
	 * Checks if this type information represents a Tuple type.
	 * Tuple types are subclasses of the Java API tuples.
	 *  
	 * @return True, if this type information describes a tuple type, false otherwise.
	 */
	public abstract boolean isTupleType();
	
	/**
	 * Gets the arity of this type - the number of fields without nesting.
	 * 
	 * @return Gets the number of fields in this type without nesting.
	 */
	public abstract int getArity();
	
<<<<<<< HEAD
	public abstract Class<T> getTypeClass();

	/**
	 * Returns the generic parameters of this type.
	 *
	 * @return The list of generic parameters. This list can be empty.
	 */
	public List<TypeInformation<?>> getGenericParameters() {
		// Return an empty list as the default implementation
		return new LinkedList<TypeInformation<?>>();
	}


=======
	/**
	 * Gets the number of logical fields in this type. This includes its nested and transitively nested
	 * fields, in the case of composite types. In the example below, the OuterType type has three
	 * fields in total.
	 * 
	 * 
	 * @return The number of fields in this type, including its sub-fields (for composite types) 
	 */
	public abstract int getTotalFields();
	
	/**
	 * Gets the class of the type represented by this type information.
	 *  
	 * @return The class of the type represented by this type information.
	 */
	public abstract Class<T> getTypeClass();

	/**
	 * Checks whether this type can be used as a key. As a bare minimum, types have
	 * to be hashable and comparable to be keys.
	 *  
	 * @return True, if the type can be used as a key, false otherwise.
	 */
>>>>>>> cfce493f
	public abstract boolean isKeyType();
	
	/**
	 * Creates a serializer for the type. The serializer may use the ExecutionConfig
	 * for parameterization.
	 * 
	 * @param config The config used to parameterize the serializer.
	 * @return A serializer for this type.
	 */
	public abstract TypeSerializer<T> createSerializer(ExecutionConfig config);
}<|MERGE_RESOLUTION|>--- conflicted
+++ resolved
@@ -72,18 +72,7 @@
  */
 public abstract class TypeInformation<T> implements Serializable {
 	
-<<<<<<< HEAD
-=======
-	private static final long serialVersionUID = -7742311969684489493L;
 
-	/**
-	 * Checks if this type information represents a basic type.
-	 * Basic types are defined in {@link BasicTypeInfo} and are primitives, their boxing types,
-	 * Strings, Date, Void, ...
-	 *  
-	 * @return True, if this type information describes a basic type, false otherwise.
-	 */
->>>>>>> cfce493f
 	public abstract boolean isBasicType();
 	
 	/**
@@ -100,22 +89,7 @@
 	 * @return Gets the number of fields in this type without nesting.
 	 */
 	public abstract int getArity();
-	
-<<<<<<< HEAD
-	public abstract Class<T> getTypeClass();
 
-	/**
-	 * Returns the generic parameters of this type.
-	 *
-	 * @return The list of generic parameters. This list can be empty.
-	 */
-	public List<TypeInformation<?>> getGenericParameters() {
-		// Return an empty list as the default implementation
-		return new LinkedList<TypeInformation<?>>();
-	}
-
-
-=======
 	/**
 	 * Gets the number of logical fields in this type. This includes its nested and transitively nested
 	 * fields, in the case of composite types. In the example below, the OuterType type has three
@@ -139,7 +113,6 @@
 	 *  
 	 * @return True, if the type can be used as a key, false otherwise.
 	 */
->>>>>>> cfce493f
 	public abstract boolean isKeyType();
 	
 	/**
