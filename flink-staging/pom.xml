--- conflicted
+++ resolved
@@ -40,11 +40,8 @@
 		<module>flink-hadoop-compatibility</module>
 		<module>flink-streaming</module>
 		<module>flink-hbase</module>
-<<<<<<< HEAD
-=======
-		<module>flink-gelly</module>
+		<!--<module>flink-gelly</module>-->
 		<module>flink-linq</module>
->>>>>>> a561d30c
 	</modules>
 	
 	<!-- See main pom.xml for explanation of profiles -->
